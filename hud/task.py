from __future__ import annotations

from typing import TYPE_CHECKING, Any

from pydantic import BaseModel

from hud.types import CustomGym, Gym
from hud.utils.common import FunctionConfig, FunctionConfigs

if TYPE_CHECKING:
    from inspect_ai.dataset import Sample

# Environment specifications:
# These represent the environment as a whole, including both the controller
# and the environment type (eg, what os, which services are running)

UBUNTU_DOCKERFILE = "ubuntu:latest"


def convert_inspect_setup(setup: str) -> list[FunctionConfig]:
    """
    Inspect setup is a single bash string to run in the environment.
    We convert this into a single FunctionConfig using the exec command
    """
    return [FunctionConfig(function="bash", args=[setup])]


class Task(BaseModel):
    """A task that can be executed and evaluated.

    A Task represents a specific activity to be performed in an environment.
    It contains the prompt describing the task and configurations for
    setting up and evaluating the environment.

    The setup and evaluate configurations can be in several formats:
    - String (function name): "chrome.maximize"
    - Tuple (function with args): ("chrome.activate_tab", 5)
    - Dict: {"function": "chrome.navigate", "args": ["https://example.com"]}
    - List of the above: ["chrome.maximize", {"function": "chrome.navigate", "args": ["https://example.com"]}]

    Attributes:
        id: The remote task ID (optional if local-only)
        prompt: The task prompt or instruction
        setup: Environment setup configuration (optional)
        evaluate: Configuration for evaluating responses
        metadata: Additional task metadata
        choices: Multiple choice answer list (for Inspect compatibility)
        target: Ideal target output (for Inspect compatibility)
        files: Files that go along with the task (for Inspect compatibility)
        gym: Environment specification
    """

    id: str | None = None
    prompt: str
    setup: FunctionConfigs | None = None
    evaluate: FunctionConfigs | None = None
    gym: Gym | None = None
<<<<<<< HEAD
    
=======

    target: str | list[str] | None = None

    choices: list[str] | None = None
    files: dict[str, str] | None = None
    metadata: dict[str, Any] | None = None

>>>>>>> f527b3fb
    config: dict[str, Any] | None = None

    @classmethod
    def from_inspect_sample(cls, sample: Sample) -> Task:
        """Create a Task from an Inspect dataset sample.
        Automatically detects if a CustomGym (docker) or QA Gym is needed based on sample.sandbox.
        Configures evaluation using 'response_includes' or 'match_all' based on sample.target.

        Args:
            sample: An Inspect dataset Sample object

        Returns:
            Task instance

        The Inspect Sample has these fields:
        - input (str | list[ChatMessage]): The input to be submitted to the model
        - choices (list[str] | None): Optional multiple choice answer list
        - target (str | list[str] | None): Optional ideal target output
        - id (str | None): Optional unique identifier for sample
        - metadata (dict[str, Any] | None): Optional arbitrary metadata
        - sandbox (str | tuple[str, str]): Optional sandbox environment type
        - files (dict[str, str] | None): Optional files that go with the sample
        - setup (str | None): Optional setup script to run for sample
        """
        prompt = sample.input
        if isinstance(prompt, list):
            prompt_parts = []
            for message in prompt:
                role = message.role
                content = message.content
                prompt_parts.append(f"{role.capitalize()}: {content}")
            prompt = "\n\n".join(prompt_parts)

        evaluate_config = None
        if sample.target:
            if isinstance(sample.target, str):
                evaluate_config = ("response_includes", [sample.target])
            elif isinstance(sample.target, list):
                evaluate_config = ("match_all", sample.target)

        task_gym: Gym | None = None
        task_setup: FunctionConfigs | None = None

        sandbox = sample.sandbox
        dockerfile = None
        use_qa_gym = True

        if sandbox:
            if isinstance(sandbox, str):
                if sandbox == "docker":
                    dockerfile = UBUNTU_DOCKERFILE
                    use_qa_gym = False
            elif isinstance(sandbox, tuple) and len(sandbox) == 2:
                sandbox_type, sandbox_config = sandbox
                if sandbox_type == "docker":
                    dockerfile = sandbox_config
                    use_qa_gym = False

        if use_qa_gym:
            task_gym = "qa"
            task_setup = None
        else:
            task_gym = CustomGym(
                dockerfile=dockerfile or UBUNTU_DOCKERFILE,
                location="local",
            )
            task_setup = [x for x in convert_inspect_setup(sample.setup)] if sample.setup else None
            # TODO: Handle sample.files for CustomGym case if needed

        return cls(
            id=None,
            prompt=prompt,
            setup=task_setup,
            evaluate=evaluate_config,
            gym=task_gym,
            # files=sample.files, # TODO: Decide how/if to handle files
        )<|MERGE_RESOLUTION|>--- conflicted
+++ resolved
@@ -55,17 +55,6 @@
     setup: FunctionConfigs | None = None
     evaluate: FunctionConfigs | None = None
     gym: Gym | None = None
-<<<<<<< HEAD
-    
-=======
-
-    target: str | list[str] | None = None
-
-    choices: list[str] | None = None
-    files: dict[str, str] | None = None
-    metadata: dict[str, Any] | None = None
-
->>>>>>> f527b3fb
     config: dict[str, Any] | None = None
 
     @classmethod
